use std::any::type_name;

use anyhow::{ensure, Result};
use itertools::Itertools;
use once_cell::sync::Lazy;
use plonky2::field::extension::Extendable;
use plonky2::field::packable::Packable;
use plonky2::field::packed::PackedField;
use plonky2::field::polynomial::{PolynomialCoeffs, PolynomialValues};
use plonky2::field::types::Field;
use plonky2::field::zero_poly_coset::ZeroPolyOnCoset;
use plonky2::fri::oracle::PolynomialBatch;
use plonky2::hash::hash_types::RichField;
use plonky2::iop::challenger::Challenger;
use plonky2::plonk::config::GenericConfig;
use plonky2::timed;
use plonky2::util::timing::TimingTree;
use plonky2::util::transpose;
use plonky2_maybe_rayon::*;
use plonky2_util::{log2_ceil, log2_strict};

use crate::all_stark::{AllStark, Table, NUM_TABLES};
use crate::config::StarkConfig;
use crate::constraint_consumer::ConstraintConsumer;
use crate::cpu::kernel::aggregator::KERNEL;
<<<<<<< HEAD
use crate::cross_table_lookup::{
    cross_table_lookup_data, get_grand_product_challenge_set, CtlCheckVars, CtlData,
    GrandProductChallengeSet,
};
use crate::generation::outputs::GenerationOutputs;
use crate::generation::{generate_traces, GenerationInputs};
use crate::get_challenges::observe_public_values;
use crate::keccak::keccak_stark::KeccakStark;
use crate::keccak_sponge::keccak_sponge_stark::KeccakSpongeStark;
use crate::logic::LogicStark;
use crate::lookup::{lookup_helper_columns, Lookup, LookupCheckVars};
use crate::memory::memory_stark::MemoryStark;
=======
use crate::cross_table_lookup::{cross_table_lookup_data, CtlCheckVars, CtlData};
use crate::evaluation_frame::StarkEvaluationFrame;
use crate::generation::outputs::GenerationOutputs;
use crate::generation::{generate_traces, GenerationInputs};
use crate::get_challenges::observe_public_values;
use crate::permutation::{
    compute_permutation_z_polys, get_grand_product_challenge_set,
    get_n_grand_product_challenge_sets, GrandProductChallengeSet, PermutationCheckVars,
};
>>>>>>> 0abc3b92
use crate::proof::{AllProof, PublicValues, StarkOpeningSet, StarkProof, StarkProofWithMetadata};
use crate::stark::Stark;
use crate::vanishing_poly::eval_vanishing_poly;

/// Generate traces, then create all STARK proofs.
pub fn prove<F, C, const D: usize>(
    all_stark: &AllStark<F, D>,
    config: &StarkConfig,
    inputs: GenerationInputs,
    timing: &mut TimingTree,
) -> Result<AllProof<F, C, D>>
where
    F: RichField + Extendable<D>,
    C: GenericConfig<D, F = F>,
{
    let (proof, _outputs) = prove_with_outputs(all_stark, config, inputs, timing)?;
    Ok(proof)
}

/// Generate traces, then create all STARK proofs. Returns information about the post-state,
/// intended for debugging, in addition to the proof.
pub fn prove_with_outputs<F, C, const D: usize>(
    all_stark: &AllStark<F, D>,
    config: &StarkConfig,
    inputs: GenerationInputs,
    timing: &mut TimingTree,
) -> Result<(AllProof<F, C, D>, GenerationOutputs)>
where
    F: RichField + Extendable<D>,
    C: GenericConfig<D, F = F>,
{
    timed!(timing, "build kernel", Lazy::force(&KERNEL));
    let (traces, public_values, outputs) = timed!(
        timing,
        "generate all traces",
        generate_traces(all_stark, inputs, config, timing)?
    );
    let proof = prove_with_traces(all_stark, config, traces, public_values, timing)?;
    Ok((proof, outputs))
}

/// Compute all STARK proofs.
pub(crate) fn prove_with_traces<F, C, const D: usize>(
    all_stark: &AllStark<F, D>,
    config: &StarkConfig,
    trace_poly_values: [Vec<PolynomialValues<F>>; NUM_TABLES],
    public_values: PublicValues,
    timing: &mut TimingTree,
) -> Result<AllProof<F, C, D>>
where
    F: RichField + Extendable<D>,
    C: GenericConfig<D, F = F>,
{
    let rate_bits = config.fri_config.rate_bits;
    let cap_height = config.fri_config.cap_height;

    let trace_commitments = timed!(
        timing,
        "compute all trace commitments",
        trace_poly_values
            .iter()
            .zip_eq(Table::all())
            .map(|(trace, table)| {
                timed!(
                    timing,
                    &format!("compute trace commitment for {:?}", table),
                    PolynomialBatch::<F, C, D>::from_values(
                        // TODO: Cloning this isn't great; consider having `from_values` accept a reference,
                        // or having `compute_permutation_z_polys` read trace values from the `PolynomialBatch`.
                        trace.clone(),
                        rate_bits,
                        false,
                        cap_height,
                        timing,
                        None,
                    )
                )
            })
            .collect::<Vec<_>>()
    );

    let trace_caps = trace_commitments
        .iter()
        .map(|c| c.merkle_tree.cap.clone())
        .collect::<Vec<_>>();
    let mut challenger = Challenger::<F, C::Hasher>::new();
    for cap in &trace_caps {
        challenger.observe_cap(cap);
    }

    observe_public_values::<F, C, D>(&mut challenger, &public_values)
        .map_err(|_| anyhow::Error::msg("Invalid conversion of public values."))?;

    let ctl_challenges = get_grand_product_challenge_set(&mut challenger, config.num_challenges);
    let ctl_data_per_table = timed!(
        timing,
        "compute CTL data",
        cross_table_lookup_data::<F, D>(
            &trace_poly_values,
            &all_stark.cross_table_lookups,
            &ctl_challenges,
        )
    );

    let stark_proofs = timed!(
        timing,
        "compute all proofs given commitments",
        prove_with_commitments(
            all_stark,
            config,
            trace_poly_values,
            trace_commitments,
            ctl_data_per_table,
            &mut challenger,
            &ctl_challenges,
            timing
        )?
    );

    Ok(AllProof {
        stark_proofs,
        ctl_challenges,
        public_values,
    })
}

fn prove_with_commitments<F, C, const D: usize>(
    all_stark: &AllStark<F, D>,
    config: &StarkConfig,
    trace_poly_values: [Vec<PolynomialValues<F>>; NUM_TABLES],
    trace_commitments: Vec<PolynomialBatch<F, C, D>>,
    ctl_data_per_table: [CtlData<F>; NUM_TABLES],
    challenger: &mut Challenger<F, C::Hasher>,
    ctl_challenges: &GrandProductChallengeSet<F>,
    timing: &mut TimingTree,
) -> Result<[StarkProofWithMetadata<F, C, D>; NUM_TABLES]>
where
    F: RichField + Extendable<D>,
    C: GenericConfig<D, F = F>,
{
    let arithmetic_proof = timed!(
        timing,
        "prove Arithmetic STARK",
        prove_single_table(
            &all_stark.arithmetic_stark,
            config,
            &trace_poly_values[Table::Arithmetic as usize],
            &trace_commitments[Table::Arithmetic as usize],
            &ctl_data_per_table[Table::Arithmetic as usize],
            ctl_challenges,
            challenger,
            timing,
        )?
    );
    let byte_packing_proof = timed!(
        timing,
        "prove byte packing STARK",
        prove_single_table(
            &all_stark.byte_packing_stark,
            config,
            &trace_poly_values[Table::BytePacking as usize],
            &trace_commitments[Table::BytePacking as usize],
            &ctl_data_per_table[Table::BytePacking as usize],
            ctl_challenges,
            challenger,
            timing,
        )?
    );
    let cpu_proof = timed!(
        timing,
        "prove CPU STARK",
        prove_single_table(
            &all_stark.cpu_stark,
            config,
            &trace_poly_values[Table::Cpu as usize],
            &trace_commitments[Table::Cpu as usize],
            &ctl_data_per_table[Table::Cpu as usize],
            ctl_challenges,
            challenger,
            timing,
        )?
    );
    let keccak_proof = timed!(
        timing,
        "prove Keccak STARK",
        prove_single_table(
            &all_stark.keccak_stark,
            config,
            &trace_poly_values[Table::Keccak as usize],
            &trace_commitments[Table::Keccak as usize],
            &ctl_data_per_table[Table::Keccak as usize],
            ctl_challenges,
            challenger,
            timing,
        )?
    );
    let keccak_sponge_proof = timed!(
        timing,
        "prove Keccak sponge STARK",
        prove_single_table(
            &all_stark.keccak_sponge_stark,
            config,
            &trace_poly_values[Table::KeccakSponge as usize],
            &trace_commitments[Table::KeccakSponge as usize],
            &ctl_data_per_table[Table::KeccakSponge as usize],
            ctl_challenges,
            challenger,
            timing,
        )?
    );
    let logic_proof = timed!(
        timing,
        "prove logic STARK",
        prove_single_table(
            &all_stark.logic_stark,
            config,
            &trace_poly_values[Table::Logic as usize],
            &trace_commitments[Table::Logic as usize],
            &ctl_data_per_table[Table::Logic as usize],
            ctl_challenges,
            challenger,
            timing,
        )?
    );
    let memory_proof = timed!(
        timing,
        "prove memory STARK",
        prove_single_table(
            &all_stark.memory_stark,
            config,
            &trace_poly_values[Table::Memory as usize],
            &trace_commitments[Table::Memory as usize],
            &ctl_data_per_table[Table::Memory as usize],
            ctl_challenges,
            challenger,
            timing,
        )?
    );

    Ok([
        arithmetic_proof,
        byte_packing_proof,
        cpu_proof,
        keccak_proof,
        keccak_sponge_proof,
        logic_proof,
        memory_proof,
    ])
}

/// Compute proof for a single STARK table.
pub(crate) fn prove_single_table<F, C, S, const D: usize>(
    stark: &S,
    config: &StarkConfig,
    trace_poly_values: &[PolynomialValues<F>],
    trace_commitment: &PolynomialBatch<F, C, D>,
    ctl_data: &CtlData<F>,
    ctl_challenges: &GrandProductChallengeSet<F>,
    challenger: &mut Challenger<F, C::Hasher>,
    timing: &mut TimingTree,
) -> Result<StarkProofWithMetadata<F, C, D>>
where
    F: RichField + Extendable<D>,
    C: GenericConfig<D, F = F>,
    S: Stark<F, D>,
{
    let degree = trace_poly_values[0].len();
    let degree_bits = log2_strict(degree);
    let fri_params = config.fri_params(degree_bits);
    let rate_bits = config.fri_config.rate_bits;
    let cap_height = config.fri_config.cap_height;
    assert!(
        fri_params.total_arities() <= degree_bits + rate_bits - cap_height,
        "FRI total reduction arity is too large.",
    );

    let init_challenger_state = challenger.compact();

    let constraint_degree = stark.constraint_degree();
    let lookup_challenges = stark.uses_lookups().then(|| {
        ctl_challenges
            .challenges
            .iter()
            .map(|ch| ch.beta)
            .collect::<Vec<_>>()
    });
    let lookups = stark.lookups();
    let lookup_helper_columns = timed!(
        timing,
        "compute lookup helper columns",
        lookup_challenges.as_ref().map(|challenges| {
            let mut columns = Vec::new();
            for lookup in &lookups {
                for &challenge in challenges {
                    columns.extend(lookup_helper_columns(
                        lookup,
                        trace_poly_values,
                        challenge,
                        constraint_degree,
                    ));
                }
            }
            columns
        })
    );
    let num_lookup_columns = lookup_helper_columns.as_ref().map(|v| v.len()).unwrap_or(0);

    let auxiliary_polys = match lookup_helper_columns {
        None => ctl_data.z_polys(),
        Some(mut lookup_columns) => {
            lookup_columns.extend(ctl_data.z_polys());
            lookup_columns
        }
    };
    assert!(!auxiliary_polys.is_empty(), "No CTL?");

    let auxiliary_polys_commitment = timed!(
        timing,
        "compute auxiliary polynomials commitment",
        PolynomialBatch::from_values(
            auxiliary_polys,
            rate_bits,
            false,
            config.fri_config.cap_height,
            timing,
            None,
        )
    );

    let auxiliary_polys_cap = auxiliary_polys_commitment.merkle_tree.cap.clone();
    challenger.observe_cap(&auxiliary_polys_cap);

    let alphas = challenger.get_n_challenges(config.num_challenges);
    if cfg!(test) {
        check_constraints(
            stark,
            trace_commitment,
            &auxiliary_polys_commitment,
            lookup_challenges.as_ref(),
            &lookups,
            ctl_data,
            alphas.clone(),
            degree_bits,
            num_lookup_columns,
        );
    }
    let quotient_polys = timed!(
        timing,
        "compute quotient polys",
        compute_quotient_polys::<F, <F as Packable>::Packing, C, S, D>(
            stark,
            trace_commitment,
            &auxiliary_polys_commitment,
            lookup_challenges.as_ref(),
            &lookups,
            ctl_data,
            alphas,
            degree_bits,
            num_lookup_columns,
            config,
        )
    );
    let all_quotient_chunks = timed!(
        timing,
        "split quotient polys",
        quotient_polys
            .into_par_iter()
            .flat_map(|mut quotient_poly| {
                quotient_poly
                    .trim_to_len(degree * stark.quotient_degree_factor())
                    .expect(
                        "Quotient has failed, the vanishing polynomial is not divisible by Z_H",
                    );
                // Split quotient into degree-n chunks.
                quotient_poly.chunks(degree)
            })
            .collect()
    );
    let quotient_commitment = timed!(
        timing,
        "compute quotient commitment",
        PolynomialBatch::from_coeffs(
            all_quotient_chunks,
            rate_bits,
            false,
            config.fri_config.cap_height,
            timing,
            None,
        )
    );
    let quotient_polys_cap = quotient_commitment.merkle_tree.cap.clone();
    challenger.observe_cap(&quotient_polys_cap);

    let zeta = challenger.get_extension_challenge::<D>();
    // To avoid leaking witness data, we want to ensure that our opening locations, `zeta` and
    // `g * zeta`, are not in our subgroup `H`. It suffices to check `zeta` only, since
    // `(g * zeta)^n = zeta^n`, where `n` is the order of `g`.
    let g = F::primitive_root_of_unity(degree_bits);
    ensure!(
        zeta.exp_power_of_2(degree_bits) != F::Extension::ONE,
        "Opening point is in the subgroup."
    );

    let openings = StarkOpeningSet::new(
        zeta,
        g,
        trace_commitment,
        &auxiliary_polys_commitment,
        &quotient_commitment,
        stark.num_lookup_helper_columns(config),
    );
    challenger.observe_openings(&openings.to_fri_openings());

    let initial_merkle_trees = vec![
        trace_commitment,
        &auxiliary_polys_commitment,
        &quotient_commitment,
    ];

    let opening_proof = timed!(
        timing,
        "compute openings proof",
        PolynomialBatch::prove_openings(
            &stark.fri_instance(zeta, g, ctl_data.len(), config),
            &initial_merkle_trees,
            challenger,
            &fri_params,
            timing,
        )
    );

    let proof = StarkProof {
        trace_cap: trace_commitment.merkle_tree.cap.clone(),
        auxiliary_polys_cap,
        quotient_polys_cap,
        openings,
        opening_proof,
    };
    Ok(StarkProofWithMetadata {
        init_challenger_state,
        proof,
    })
}

/// Computes the quotient polynomials `(sum alpha^i C_i(x)) / Z_H(x)` for `alpha` in `alphas`,
/// where the `C_i`s are the Stark constraints.
fn compute_quotient_polys<'a, F, P, C, S, const D: usize>(
    stark: &S,
    trace_commitment: &'a PolynomialBatch<F, C, D>,
    auxiliary_polys_commitment: &'a PolynomialBatch<F, C, D>,
    lookup_challenges: Option<&'a Vec<F>>,
    lookups: &[Lookup],
    ctl_data: &CtlData<F>,
    alphas: Vec<F>,
    degree_bits: usize,
    num_lookup_columns: usize,
    config: &StarkConfig,
) -> Vec<PolynomialCoeffs<F>>
where
    F: RichField + Extendable<D>,
    P: PackedField<Scalar = F>,
    C: GenericConfig<D, F = F>,
    S: Stark<F, D>,
{
    let degree = 1 << degree_bits;
    let rate_bits = config.fri_config.rate_bits;

    let quotient_degree_bits = log2_ceil(stark.quotient_degree_factor());
    assert!(
        quotient_degree_bits <= rate_bits,
        "Having constraints of degree higher than the rate is not supported yet."
    );
    let step = 1 << (rate_bits - quotient_degree_bits);
    // When opening the `Z`s polys at the "next" point, need to look at the point `next_step` steps away.
    let next_step = 1 << quotient_degree_bits;

    // Evaluation of the first Lagrange polynomial on the LDE domain.
    let lagrange_first = PolynomialValues::selector(degree, 0).lde_onto_coset(quotient_degree_bits);
    // Evaluation of the last Lagrange polynomial on the LDE domain.
    let lagrange_last =
        PolynomialValues::selector(degree, degree - 1).lde_onto_coset(quotient_degree_bits);

    let z_h_on_coset = ZeroPolyOnCoset::<F>::new(degree_bits, quotient_degree_bits);

    // Retrieve the LDE values at index `i`.
    let get_trace_values_packed =
        |i_start| -> Vec<P> { trace_commitment.get_lde_values_packed(i_start, step) };

    // Last element of the subgroup.
    let last = F::primitive_root_of_unity(degree_bits).inverse();
    let size = degree << quotient_degree_bits;
    let coset = F::cyclic_subgroup_coset_known_order(
        F::primitive_root_of_unity(degree_bits + quotient_degree_bits),
        F::coset_shift(),
        size,
    );

    // We will step by `P::WIDTH`, and in each iteration, evaluate the quotient polynomial at
    // a batch of `P::WIDTH` points.
    let quotient_values = (0..size)
        .into_par_iter()
        .step_by(P::WIDTH)
        .flat_map_iter(|i_start| {
            let i_next_start = (i_start + next_step) % size;
            let i_range = i_start..i_start + P::WIDTH;

            let x = *P::from_slice(&coset[i_range.clone()]);
            let z_last = x - last;
            let lagrange_basis_first = *P::from_slice(&lagrange_first.values[i_range.clone()]);
            let lagrange_basis_last = *P::from_slice(&lagrange_last.values[i_range]);

            let mut consumer = ConstraintConsumer::new(
                alphas.clone(),
                z_last,
                lagrange_basis_first,
                lagrange_basis_last,
            );
<<<<<<< HEAD
            let vars = StarkEvaluationVars {
                local_values: &get_trace_values_packed(i_start),
                next_values: &get_trace_values_packed(i_next_start),
            };
            let lookup_vars = lookup_challenges.map(|challenges| LookupCheckVars {
                local_values: auxiliary_polys_commitment.get_lde_values_packed(i_start, step)
                    [..num_lookup_columns]
                    .to_vec(),
                next_values: auxiliary_polys_commitment.get_lde_values_packed(i_next_start, step),
                challenges: challenges.to_vec(),
            });
=======
            let vars = S::EvaluationFrame::from_values(
                &get_trace_values_packed(i_start),
                &get_trace_values_packed(i_next_start),
            );
            let permutation_check_vars =
                permutation_challenges.map(|permutation_challenge_sets| PermutationCheckVars {
                    local_zs: permutation_ctl_zs_commitment.get_lde_values_packed(i_start, step)
                        [..num_permutation_zs]
                        .to_vec(),
                    next_zs: permutation_ctl_zs_commitment
                        .get_lde_values_packed(i_next_start, step)[..num_permutation_zs]
                        .to_vec(),
                    permutation_challenge_sets: permutation_challenge_sets.to_vec(),
                });
>>>>>>> 0abc3b92
            let ctl_vars = ctl_data
                .zs_columns
                .iter()
                .enumerate()
                .map(|(i, zs_columns)| CtlCheckVars::<F, F, P, 1> {
                    local_z: auxiliary_polys_commitment.get_lde_values_packed(i_start, step)
                        [num_lookup_columns + i],
                    next_z: auxiliary_polys_commitment.get_lde_values_packed(i_next_start, step)
                        [num_lookup_columns + i],
                    challenges: zs_columns.challenge,
                    columns: &zs_columns.columns,
                    filter_column: &zs_columns.filter_column,
                })
                .collect::<Vec<_>>();
            eval_vanishing_poly::<F, F, P, S, D, 1>(
                stark,
<<<<<<< HEAD
                vars,
                lookups,
                lookup_vars,
=======
                config,
                &vars,
                permutation_check_vars,
>>>>>>> 0abc3b92
                &ctl_vars,
                &mut consumer,
            );
            let mut constraints_evals = consumer.accumulators();
            // We divide the constraints evaluations by `Z_H(x)`.
            let denominator_inv: P = z_h_on_coset.eval_inverse_packed(i_start);
            for eval in &mut constraints_evals {
                *eval *= denominator_inv;
            }

            let num_challenges = alphas.len();

            (0..P::WIDTH).map(move |i| {
                (0..num_challenges)
                    .map(|j| constraints_evals[j].as_slice()[i])
                    .collect()
            })
        })
        .collect::<Vec<_>>();

    transpose(&quotient_values)
        .into_par_iter()
        .map(PolynomialValues::new)
        .map(|values| values.coset_ifft(F::coset_shift()))
        .collect()
}

/// Check that all constraints evaluate to zero on `H`.
/// Can also be used to check the degree of the constraints by evaluating on a larger subgroup.
fn check_constraints<'a, F, C, S, const D: usize>(
    stark: &S,
    trace_commitment: &'a PolynomialBatch<F, C, D>,
    auxiliary_commitment: &'a PolynomialBatch<F, C, D>,
    lookup_challenges: Option<&'a Vec<F>>,
    lookups: &[Lookup],
    ctl_data: &CtlData<F>,
    alphas: Vec<F>,
    degree_bits: usize,
    num_lookup_columns: usize,
) where
    F: RichField + Extendable<D>,
    C: GenericConfig<D, F = F>,
    S: Stark<F, D>,
{
    let degree = 1 << degree_bits;
    let rate_bits = 0; // Set this to higher value to check constraint degree.

    let size = degree << rate_bits;
    let step = 1 << rate_bits;

    // Evaluation of the first Lagrange polynomial.
    let lagrange_first = PolynomialValues::selector(degree, 0).lde(rate_bits);
    // Evaluation of the last Lagrange polynomial.
    let lagrange_last = PolynomialValues::selector(degree, degree - 1).lde(rate_bits);

    let subgroup = F::two_adic_subgroup(degree_bits + rate_bits);

    // Get the evaluations of a batch of polynomials over our subgroup.
    let get_subgroup_evals = |comm: &PolynomialBatch<F, C, D>| -> Vec<Vec<F>> {
        let values = comm
            .polynomials
            .par_iter()
            .map(|coeffs| coeffs.clone().fft().values)
            .collect::<Vec<_>>();
        transpose(&values)
    };

    let trace_subgroup_evals = get_subgroup_evals(trace_commitment);
    let auxiliary_subgroup_evals = get_subgroup_evals(auxiliary_commitment);

    // Last element of the subgroup.
    let last = F::primitive_root_of_unity(degree_bits).inverse();

    let constraint_values = (0..size)
        .map(|i| {
            let i_next = (i + step) % size;

            let x = subgroup[i];
            let z_last = x - last;
            let lagrange_basis_first = lagrange_first.values[i];
            let lagrange_basis_last = lagrange_last.values[i];

            let mut consumer = ConstraintConsumer::new(
                alphas.clone(),
                z_last,
                lagrange_basis_first,
                lagrange_basis_last,
            );
<<<<<<< HEAD
            let vars = StarkEvaluationVars {
                local_values: trace_subgroup_evals[i].as_slice().try_into().unwrap(),
                next_values: trace_subgroup_evals[i_next].as_slice().try_into().unwrap(),
            };
            let lookup_vars = lookup_challenges.map(|challenges| LookupCheckVars {
                local_values: auxiliary_subgroup_evals[i][..num_lookup_columns].to_vec(),
                next_values: auxiliary_subgroup_evals[i_next][..num_lookup_columns].to_vec(),
                challenges: challenges.to_vec(),
            });
=======
            let vars = S::EvaluationFrame::from_values(
                &trace_subgroup_evals[i],
                &trace_subgroup_evals[i_next],
            );
            let permutation_check_vars =
                permutation_challenges.map(|permutation_challenge_sets| PermutationCheckVars {
                    local_zs: permutation_ctl_zs_subgroup_evals[i][..num_permutation_zs].to_vec(),
                    next_zs: permutation_ctl_zs_subgroup_evals[i_next][..num_permutation_zs]
                        .to_vec(),
                    permutation_challenge_sets: permutation_challenge_sets.to_vec(),
                });
>>>>>>> 0abc3b92

            let ctl_vars = ctl_data
                .zs_columns
                .iter()
                .enumerate()
                .map(|(iii, zs_columns)| CtlCheckVars::<F, F, F, 1> {
                    local_z: auxiliary_subgroup_evals[i][num_lookup_columns + iii],
                    next_z: auxiliary_subgroup_evals[i_next][num_lookup_columns + iii],
                    challenges: zs_columns.challenge,
                    columns: &zs_columns.columns,
                    filter_column: &zs_columns.filter_column,
                })
                .collect::<Vec<_>>();
            eval_vanishing_poly::<F, F, F, S, D, 1>(
                stark,
<<<<<<< HEAD
                vars,
                lookups,
                lookup_vars,
=======
                config,
                &vars,
                permutation_check_vars,
>>>>>>> 0abc3b92
                &ctl_vars,
                &mut consumer,
            );
            consumer.accumulators()
        })
        .collect::<Vec<_>>();

    for v in constraint_values {
        assert!(
            v.iter().all(|x| x.is_zero()),
            "Constraint failed in {}",
            type_name::<S>()
        );
    }
}<|MERGE_RESOLUTION|>--- conflicted
+++ resolved
@@ -23,30 +23,15 @@
 use crate::config::StarkConfig;
 use crate::constraint_consumer::ConstraintConsumer;
 use crate::cpu::kernel::aggregator::KERNEL;
-<<<<<<< HEAD
 use crate::cross_table_lookup::{
     cross_table_lookup_data, get_grand_product_challenge_set, CtlCheckVars, CtlData,
     GrandProductChallengeSet,
 };
-use crate::generation::outputs::GenerationOutputs;
-use crate::generation::{generate_traces, GenerationInputs};
-use crate::get_challenges::observe_public_values;
-use crate::keccak::keccak_stark::KeccakStark;
-use crate::keccak_sponge::keccak_sponge_stark::KeccakSpongeStark;
-use crate::logic::LogicStark;
-use crate::lookup::{lookup_helper_columns, Lookup, LookupCheckVars};
-use crate::memory::memory_stark::MemoryStark;
-=======
-use crate::cross_table_lookup::{cross_table_lookup_data, CtlCheckVars, CtlData};
 use crate::evaluation_frame::StarkEvaluationFrame;
 use crate::generation::outputs::GenerationOutputs;
 use crate::generation::{generate_traces, GenerationInputs};
 use crate::get_challenges::observe_public_values;
-use crate::permutation::{
-    compute_permutation_z_polys, get_grand_product_challenge_set,
-    get_n_grand_product_challenge_sets, GrandProductChallengeSet, PermutationCheckVars,
-};
->>>>>>> 0abc3b92
+use crate::lookup::{lookup_helper_columns, Lookup, LookupCheckVars};
 use crate::proof::{AllProof, PublicValues, StarkOpeningSet, StarkProof, StarkProofWithMetadata};
 use crate::stark::Stark;
 use crate::vanishing_poly::eval_vanishing_poly;
@@ -564,11 +549,10 @@
                 lagrange_basis_first,
                 lagrange_basis_last,
             );
-<<<<<<< HEAD
-            let vars = StarkEvaluationVars {
-                local_values: &get_trace_values_packed(i_start),
-                next_values: &get_trace_values_packed(i_next_start),
-            };
+            let vars = S::EvaluationFrame::from_values(
+                &get_trace_values_packed(i_start),
+                &get_trace_values_packed(i_next_start),
+            );
             let lookup_vars = lookup_challenges.map(|challenges| LookupCheckVars {
                 local_values: auxiliary_polys_commitment.get_lde_values_packed(i_start, step)
                     [..num_lookup_columns]
@@ -576,22 +560,6 @@
                 next_values: auxiliary_polys_commitment.get_lde_values_packed(i_next_start, step),
                 challenges: challenges.to_vec(),
             });
-=======
-            let vars = S::EvaluationFrame::from_values(
-                &get_trace_values_packed(i_start),
-                &get_trace_values_packed(i_next_start),
-            );
-            let permutation_check_vars =
-                permutation_challenges.map(|permutation_challenge_sets| PermutationCheckVars {
-                    local_zs: permutation_ctl_zs_commitment.get_lde_values_packed(i_start, step)
-                        [..num_permutation_zs]
-                        .to_vec(),
-                    next_zs: permutation_ctl_zs_commitment
-                        .get_lde_values_packed(i_next_start, step)[..num_permutation_zs]
-                        .to_vec(),
-                    permutation_challenge_sets: permutation_challenge_sets.to_vec(),
-                });
->>>>>>> 0abc3b92
             let ctl_vars = ctl_data
                 .zs_columns
                 .iter()
@@ -608,15 +576,9 @@
                 .collect::<Vec<_>>();
             eval_vanishing_poly::<F, F, P, S, D, 1>(
                 stark,
-<<<<<<< HEAD
-                vars,
+                &vars,
                 lookups,
                 lookup_vars,
-=======
-                config,
-                &vars,
-                permutation_check_vars,
->>>>>>> 0abc3b92
                 &ctl_vars,
                 &mut consumer,
             );
@@ -705,29 +667,15 @@
                 lagrange_basis_first,
                 lagrange_basis_last,
             );
-<<<<<<< HEAD
-            let vars = StarkEvaluationVars {
-                local_values: trace_subgroup_evals[i].as_slice().try_into().unwrap(),
-                next_values: trace_subgroup_evals[i_next].as_slice().try_into().unwrap(),
-            };
+            let vars = S::EvaluationFrame::from_values(
+                &trace_subgroup_evals[i],
+                &trace_subgroup_evals[i_next],
+            );
             let lookup_vars = lookup_challenges.map(|challenges| LookupCheckVars {
                 local_values: auxiliary_subgroup_evals[i][..num_lookup_columns].to_vec(),
                 next_values: auxiliary_subgroup_evals[i_next][..num_lookup_columns].to_vec(),
                 challenges: challenges.to_vec(),
             });
-=======
-            let vars = S::EvaluationFrame::from_values(
-                &trace_subgroup_evals[i],
-                &trace_subgroup_evals[i_next],
-            );
-            let permutation_check_vars =
-                permutation_challenges.map(|permutation_challenge_sets| PermutationCheckVars {
-                    local_zs: permutation_ctl_zs_subgroup_evals[i][..num_permutation_zs].to_vec(),
-                    next_zs: permutation_ctl_zs_subgroup_evals[i_next][..num_permutation_zs]
-                        .to_vec(),
-                    permutation_challenge_sets: permutation_challenge_sets.to_vec(),
-                });
->>>>>>> 0abc3b92
 
             let ctl_vars = ctl_data
                 .zs_columns
@@ -743,15 +691,9 @@
                 .collect::<Vec<_>>();
             eval_vanishing_poly::<F, F, F, S, D, 1>(
                 stark,
-<<<<<<< HEAD
-                vars,
+                &vars,
                 lookups,
                 lookup_vars,
-=======
-                config,
-                &vars,
-                permutation_check_vars,
->>>>>>> 0abc3b92
                 &ctl_vars,
                 &mut consumer,
             );
