--- conflicted
+++ resolved
@@ -2,22 +2,16 @@
 
 use crate::field::extension_field::target::ExtensionTarget;
 use crate::field::extension_field::Extendable;
-<<<<<<< HEAD
-use crate::gates::interpolation::InterpolationGate;
-use crate::iop::target::Target;
-use crate::plonk::circuit_builder::CircuitBuilder;
-
-impl<F: Extendable<D>, const D: usize> CircuitBuilder<F, D> {
-=======
 use crate::field::field_types::RichField;
 use crate::gates::gate::Gate;
+use crate::gates::interpolation::InterpolationGate;
 use crate::iop::target::Target;
 use crate::plonk::circuit_builder::CircuitBuilder;
 
 /// Trait for gates which interpolate a polynomial, whose points are a (base field) coset of the multiplicative subgroup
 /// with the given size, and whose values are extension field elements, given by input wires.
 /// Outputs the evaluation of the interpolant at a given (extension field) evaluation point.
-pub(crate) trait InterpolationGate<F: RichField + Extendable<D>, const D: usize>:
+pub(crate) trait InterpolationGate<F: Extendable<D>, const D: usize>:
     Gate<F, D> + Copy
 {
     fn new(subgroup_bits: usize) -> Self;
@@ -83,7 +77,6 @@
 }
 
 impl<F: RichField + Extendable<D>, const D: usize> CircuitBuilder<F, D> {
->>>>>>> 357eea8d
     /// Interpolates a polynomial, whose points are a coset of the multiplicative subgroup with the
     /// given size, and whose values are given. Returns the evaluation of the interpolant at
     /// `evaluation_point`.
@@ -116,15 +109,10 @@
 mod tests {
     use anyhow::Result;
 
-<<<<<<< HEAD
-=======
     use crate::field::extension_field::quadratic::QuadraticExtension;
->>>>>>> 357eea8d
     use crate::field::extension_field::FieldExtension;
     use crate::field::field_types::Field;
     use crate::field::interpolation::interpolant;
-    use crate::gates::interpolation::HighDegreeInterpolationGate;
-    use crate::gates::low_degree_interpolation::LowDegreeInterpolationGate;
     use crate::iop::witness::PartialWitness;
     use crate::plonk::circuit_builder::CircuitBuilder;
     use crate::plonk::circuit_data::CircuitConfig;
@@ -133,16 +121,10 @@
 
     #[test]
     fn test_interpolate() -> Result<()> {
-<<<<<<< HEAD
         const D: usize = 2;
         type C = PoseidonGoldilocksConfig;
         type F = <C as GenericConfig<D>>::F;
         type FF = <C as GenericConfig<D>>::FE;
-=======
-        type F = GoldilocksField;
-        const D: usize = 2;
-        type FF = QuadraticExtension<GoldilocksField>;
->>>>>>> 357eea8d
         let config = CircuitConfig::standard_recursion_config();
         let pw = PartialWitness::new();
         let mut builder = CircuitBuilder::<F, D>::new(config);
